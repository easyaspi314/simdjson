#ifndef SIMDJSON_STAGE2_BUILD_TAPE_H
#define SIMDJSON_STAGE2_BUILD_TAPE_H

#include <cassert>
#include <cstring>
#include <iostream>

#include "simdjson/common_defs.h"
#include "simdjson/jsoncharutils.h"
#include "simdjson/numberparsing.h"
#include "simdjson/parsedjson.h"
#include "simdjson/stringparsing.h"
#include "simdjson/simdjson.h"

<<<<<<< HEAD
#define PATH_SEP '/'
=======
namespace simdjson {
struct ParsedJson;
>>>>>>> 43143f64

void init_state_machine();

WARN_UNUSED
really_inline bool is_valid_true_atom(const uint8_t *loc) {
  uint64_t tv = *reinterpret_cast<const uint64_t *>("true    ");
  uint64_t mask4 = 0x00000000ffffffff;
  uint32_t error = 0;
  uint64_t locval; // we want to avoid unaligned 64-bit loads (undefined in C/C++)
  // this can read up to 7 bytes beyond the buffer size, but we require
  // SIMDJSON_PADDING of padding
  static_assert(sizeof(uint64_t) - 1 <= SIMDJSON_PADDING);
  std::memcpy(&locval, loc, sizeof(uint64_t));
  error = (locval & mask4) ^ tv;
  error |= is_not_structural_or_whitespace(loc[4]);
  return error == 0;
}

WARN_UNUSED
really_inline bool is_valid_false_atom(const uint8_t *loc) {
  // We have to use an integer constant because the space in the cast
  // below would lead to values illegally being qualified
  // uint64_t fv = *reinterpret_cast<const uint64_t *>("false   ");
  // using this constant (that is the same false) but nulls out the
  // unused bits solves that
  uint64_t fv = 0x00000065736c6166; // takes into account endianness
  uint64_t mask5 = 0x000000ffffffffff;
  // we can't use the 32 bit value for checking for errors otherwise
  // the last character of false (it being 5 byte long!) would be
  // ignored
  uint64_t error = 0;
  uint64_t locval; // we want to avoid unaligned 64-bit loads (undefined in C/C++)
  // this can read up to 7 bytes beyond the buffer size, but we require 
  // SIMDJSON_PADDING of padding
  static_assert(sizeof(uint64_t) - 1 <= SIMDJSON_PADDING);
  std::memcpy(&locval, loc, sizeof(uint64_t));
  error = (locval & mask5) ^ fv;
  error |= is_not_structural_or_whitespace(loc[5]);
  return error == 0;
}

WARN_UNUSED
<<<<<<< HEAD
really_inline bool is_valid_null_atom(const uint8_t *loc) {
  uint64_t nv = *reinterpret_cast<const uint64_t *>("null    ");
  uint64_t mask4 = 0x00000000ffffffff;
  uint32_t error = 0;
  uint64_t locval; // we want to avoid unaligned 64-bit loads (undefined in C/C++)
  // this can read up to 7 bytes beyond the buffer size, but we require 
  // SIMDJSON_PADDING of padding
  static_assert(sizeof(uint64_t) - 1 <= SIMDJSON_PADDING);
  std::memcpy(&locval, loc, sizeof(uint64_t));
  error = (locval & mask4) ^ nv;
  error |= is_not_structural_or_whitespace(loc[4]);
  return error == 0;
}


/************
 * The JSON is parsed to a tape, see the accompanying tape.md file
 * for documentation.
 ***********/
template<simdjson::instruction_set T = simdjson::instruction_set::native>
WARN_UNUSED  ALLOW_SAME_PAGE_BUFFER_OVERRUN_QUALIFIER LENIENT_MEM_SANITIZER
int unified_machine(const uint8_t *buf, size_t len, ParsedJson &pj) {
#ifndef ALLOW_SAME_PAGE_BUFFER_OVERRUN
  memset((uint8_t*)buf + len, 0, SIMDJSON_PADDING); // to please valgrind
#endif
  uint32_t i = 0; // index of the structural character (0,1,2,3...)
  uint32_t idx;   // location of the structural character in the input (buf)
  uint8_t c; // used to track the (structural) character we are looking at, updated
        // by UPDATE_CHAR macro
  uint32_t depth = 0; // could have an arbitrary starting depth
  pj.init(); // sets isvalid to false
  if(pj.bytecapacity < len) {
      pj.errorcode = simdjson::CAPACITY;
      return pj.errorcode;
  }
// this macro reads the next structural character, updating idx, i and c.
#define UPDATE_CHAR()                                                          \
  {                                                                            \
    idx = pj.structural_indexes[i++];                                          \
    c = buf[idx];                                                              \
  }


  ////////////////////////////// START STATE /////////////////////////////
#ifdef SIMDJSON_USE_COMPUTED_GOTO 
  pj.ret_address[depth] = &&start_continue;
#else
  pj.ret_address[depth] = 's';
#endif
  pj.containing_scope_offset[depth] = pj.get_current_loc();
  pj.write_tape(0, 'r'); // r for root, 0 is going to get overwritten
  // the root is used, if nothing else, to capture the size of the tape
  depth++; // everything starts at depth = 1, depth = 0 is just for the root, the root may contain an object, an array or something else.
  if (depth >= pj.depthcapacity) {
    goto fail;
  }

  UPDATE_CHAR();
  switch (c) {
  case '{':
    pj.containing_scope_offset[depth] = pj.get_current_loc();
#ifdef SIMDJSON_USE_COMPUTED_GOTO 
    pj.ret_address[depth] = &&start_continue;
#else
    pj.ret_address[depth] = 's';
#endif
    depth++;
    if (depth >= pj.depthcapacity) {
      goto fail;
    }
    pj.write_tape(0, c); // strangely, moving this to object_begin slows things down
    goto object_begin;
  case '[':
    pj.containing_scope_offset[depth] = pj.get_current_loc();
#ifdef SIMDJSON_USE_COMPUTED_GOTO 
    pj.ret_address[depth] = &&start_continue;
#else
    pj.ret_address[depth] = 's';
#endif    
    depth++;
    if (depth >= pj.depthcapacity) {
      goto fail;
    }
    pj.write_tape(0, c);
    goto array_begin;
#define SIMDJSON_ALLOWANYTHINGINROOT
    // A JSON text is a serialized value.  Note that certain previous
    // specifications of JSON constrained a JSON text to be an object or an
    // array.  Implementations that generate only objects or arrays where a
    // JSON text is called for will be interoperable in the sense that all
    // implementations will accept these as conforming JSON texts.
    // https://tools.ietf.org/html/rfc8259
#ifdef SIMDJSON_ALLOWANYTHINGINROOT
  case '"': {
    if (!parse_string<T>(buf, len, pj, depth, idx)) {
      goto fail;
    }
    break;
  }
  case 't': {
    // we need to make a copy to make sure that the string is space terminated.
    // this only applies to the JSON document made solely of the true value.
    // this will almost never be called in practice
    char * copy = static_cast<char *>(malloc(len + SIMDJSON_PADDING));
    if(copy == nullptr) { 
      goto fail;
    }
    memcpy(copy, buf, len);
    copy[len] = ' ';
    if (!is_valid_true_atom(reinterpret_cast<const uint8_t *>(copy) + idx)) {
      free(copy);
      goto fail;
    }
    free(copy);
    pj.write_tape(0, c);
    break;
  }
  case 'f': {
    // we need to make a copy to make sure that the string is space terminated.
    // this only applies to the JSON document made solely of the false value.
    // this will almost never be called in practice
    char * copy = static_cast<char *>(malloc(len + SIMDJSON_PADDING));
    if(copy == nullptr) { 
      goto fail;
    }
    memcpy(copy, buf, len);
    copy[len] = ' ';
    if (!is_valid_false_atom(reinterpret_cast<const uint8_t *>(copy) + idx)) {
      free(copy);
      goto fail;
    }
    free(copy);
    pj.write_tape(0, c);
    break;
  }
  case 'n': {
    // we need to make a copy to make sure that the string is space terminated.
    // this only applies to the JSON document made solely of the null value.
    // this will almost never be called in practice
    char * copy = static_cast<char *>(malloc(len + SIMDJSON_PADDING));
    if(copy == nullptr) { 
      goto fail;
    }
    memcpy(copy, buf, len);
    copy[len] = ' ';
    if (!is_valid_null_atom(reinterpret_cast<const uint8_t *>(copy) + idx)) {
      free(copy);
      goto fail;
    }
    free(copy);
    pj.write_tape(0, c);
    break;
  }
  case '0': 
  case '1':
  case '2':
  case '3':
  case '4':
  case '5':
  case '6':
  case '7':
  case '8':
  case '9': {
    // we need to make a copy to make sure that the string is space terminated.
    // this is done only for JSON documents made of a sole number
    // this will almost never be called in practice. We terminate with a space
    // because we do not want to allow NULLs in the middle of a number (whereas a
    // space in the middle of a number would be identified in stage 1).
    char * copy = static_cast<char *>(malloc(len + SIMDJSON_PADDING));
    if(copy == nullptr) { 
      goto fail;
    }
    memcpy(copy, buf, len);
    copy[len] = ' ';
    if (!parse_number(reinterpret_cast<const uint8_t *>(copy), pj, idx, false)) {
      free(copy);
      goto fail;
    }
    free(copy);
    break;
  }
  case '-': {
    // we need to make a copy to make sure that the string is NULL terminated.
    // this is done only for JSON documents made of a sole number
    // this will almost never be called in practice
    char * copy = static_cast<char *>(malloc(len + SIMDJSON_PADDING));
    if(copy == nullptr) { 
      goto fail;
    }
    memcpy(copy, buf, len);
    copy[len] = '\0';
    if (!parse_number(reinterpret_cast<const uint8_t *>(copy), pj, idx, true)) {
      free(copy);
      goto fail;
    }
    free(copy);
    break;
  }
#endif // ALLOWANYTHINGINROOT
  default:
    goto fail;
  }
start_continue:
  // the string might not be NULL terminated.
  if(i + 1 == pj.n_structural_indexes) {
    goto succeed;
  } else {
    goto fail;
  }
  ////////////////////////////// OBJECT STATES /////////////////////////////

object_begin:
  UPDATE_CHAR();
  switch (c) {
  case '"': {
    if (!parse_string<T>(buf, len, pj, depth, idx)) {
      goto fail;
    }
    goto object_key_state;
  }
  case '}':
    goto scope_end; // could also go to object_continue
  default:
    goto fail;
  }

object_key_state:
  UPDATE_CHAR();
  if (c != ':') {
    goto fail;
  }
  UPDATE_CHAR();
  switch (c) {
  case '"': {
    if (!parse_string<T>(buf, len, pj, depth, idx)) {
      goto fail; 
    }
    break;
  }
  case 't':
    if (!is_valid_true_atom(buf + idx)) {
      goto fail;
    }
    pj.write_tape(0, c);
    break;
  case 'f':
    if (!is_valid_false_atom(buf + idx)) {
      goto fail;
    }
    pj.write_tape(0, c);
    break;
  case 'n':
    if (!is_valid_null_atom(buf + idx)) {
      goto fail;
    }
    pj.write_tape(0, c);
    break;
  case '0': 
  case '1':
  case '2':
  case '3':
  case '4':
  case '5':
  case '6':
  case '7':
  case '8':
  case '9': {
    if (!parse_number(buf, pj, idx, false)) {
      goto fail;
    }
    break;
  }
  case '-': {
    if (!parse_number(buf, pj, idx, true)) {
      goto fail;
    }
    break;
  }
  case '{': {
    pj.containing_scope_offset[depth] = pj.get_current_loc();
    pj.write_tape(0, c); // here the compilers knows what c is so this gets optimized
    // we have not yet encountered } so we need to come back for it
#ifdef SIMDJSON_USE_COMPUTED_GOTO 
    pj.ret_address[depth] = &&object_continue;
#else
    pj.ret_address[depth] = 'o';
#endif
    // we found an object inside an object, so we need to increment the depth
    depth++;
    if (depth >= pj.depthcapacity) {
      goto fail;
    }

    goto object_begin;
  }
  case '[': {
    pj.containing_scope_offset[depth] = pj.get_current_loc();
    pj.write_tape(0, c);  // here the compilers knows what c is so this gets optimized
    // we have not yet encountered } so we need to come back for it
#ifdef SIMDJSON_USE_COMPUTED_GOTO 
    pj.ret_address[depth] = &&object_continue;
#else
    pj.ret_address[depth] = 'o';
#endif    
    // we found an array inside an object, so we need to increment the depth
    depth++;
    if (depth >= pj.depthcapacity) {
      goto fail;
    }
    goto array_begin;
  }
  default:
    goto fail;
  }

object_continue:
  UPDATE_CHAR();
  switch (c) {
  case ',':
    UPDATE_CHAR();
    if (c != '"') {
      goto fail;
    } else {
      if (!parse_string<T>(buf, len, pj, depth, idx)) {
        goto fail; 
      }
      goto object_key_state;
    }
  case '}':
    goto scope_end;
  default:
    goto fail;
  }

  ////////////////////////////// COMMON STATE /////////////////////////////

scope_end:
  // write our tape location to the header scope
  depth--;
  pj.write_tape(pj.containing_scope_offset[depth], c);
  pj.annotate_previousloc(pj.containing_scope_offset[depth],
                          pj.get_current_loc());
  // goto saved_state
#ifdef SIMDJSON_USE_COMPUTED_GOTO
  goto *pj.ret_address[depth];
#else
  if(pj.ret_address[depth] == 'a') {
    goto array_continue;
  } else if (pj.ret_address[depth] == 'o') {
    goto object_continue;
  } else goto start_continue;
#endif

  ////////////////////////////// ARRAY STATES /////////////////////////////
array_begin:
  UPDATE_CHAR();
  if (c == ']') {
    goto scope_end; // could also go to array_continue
  }

main_array_switch:
  // we call update char on all paths in, so we can peek at c on the
  // on paths that can accept a close square brace (post-, and at start)
  switch (c) {
  case '"': {
    if (!parse_string<T>(buf, len, pj, depth, idx)) {
      goto fail;
    }
    break;
  }
  case 't':
    if (!is_valid_true_atom(buf + idx)) {
      goto fail;
    }
    pj.write_tape(0, c);
    break; 
  case 'f':
    if (!is_valid_false_atom(buf + idx)) {
      goto fail;
    }
    pj.write_tape(0, c);
    break; 
  case 'n':
    if (!is_valid_null_atom(buf + idx)) {
      goto fail;
    }
    pj.write_tape(0, c);
    break; // goto array_continue;

  case '0': 
  case '1':
  case '2':
  case '3':
  case '4':
  case '5':
  case '6':
  case '7':
  case '8':
  case '9': {
    if (!parse_number(buf, pj, idx, false)) {
      goto fail;
    }
    break; // goto array_continue;
  }
  case '-': {
    if (!parse_number(buf, pj, idx, true)) {
      goto fail;
    }
    break; // goto array_continue;
  }
  case '{': {
    // we have not yet encountered ] so we need to come back for it
    pj.containing_scope_offset[depth] = pj.get_current_loc();
    pj.write_tape(0, c); //  here the compilers knows what c is so this gets optimized
#ifdef SIMDJSON_USE_COMPUTED_GOTO 
    pj.ret_address[depth] = &&array_continue;
#else
    pj.ret_address[depth] = 'a';
#endif
    // we found an object inside an array, so we need to increment the depth
    depth++;
    if (depth >= pj.depthcapacity) {
      goto fail;
    }

    goto object_begin;
  }
  case '[': {
    // we have not yet encountered ] so we need to come back for it
    pj.containing_scope_offset[depth] = pj.get_current_loc();
    pj.write_tape(0, c); // here the compilers knows what c is so this gets optimized
#ifdef SIMDJSON_USE_COMPUTED_GOTO 
    pj.ret_address[depth] = &&array_continue;
#else
    pj.ret_address[depth] = 'a';
#endif
    // we found an array inside an array, so we need to increment the depth
    depth++;
    if (depth >= pj.depthcapacity) {
      goto fail;
    }
    goto array_begin;
  }
  default:
    goto fail;
  }

array_continue:
  UPDATE_CHAR();
  switch (c) {
  case ',':
    UPDATE_CHAR();
    goto main_array_switch;
  case ']':
    goto scope_end;
  default:
    goto fail;
  }

  ////////////////////////////// FINAL STATES /////////////////////////////

succeed:
  depth --;
  if(depth != 0) {
    fprintf(stderr, "internal bug\n");
    abort();
  }
  if(pj.containing_scope_offset[depth] != 0) {
    fprintf(stderr, "internal bug\n");
    abort();
  }
  pj.annotate_previousloc(pj.containing_scope_offset[depth],
                          pj.get_current_loc());
  pj.write_tape(pj.containing_scope_offset[depth], 'r'); // r is root

  pj.isvalid  = true;
  pj.errorcode = simdjson::SUCCESS;
  return pj.errorcode;
fail:
  // we do not need the next line because this is done by pj.init(), pessimistically.
  // pj.isvalid  = false;
  // At this point in the code, we have all the time in the world.
  // Note that we know exactly where we are in the document so we could,
  // without any overhead on the processing code, report a specific location.
  // We could even trigger special code paths to assess what happened carefully,
  // all without any added cost.
  if (depth >= pj.depthcapacity) {
    pj.errorcode = simdjson::DEPTH_ERROR;
    return pj.errorcode;
  }
  switch(c) {
    case '"':
      pj.errorcode = simdjson::STRING_ERROR; 
      return pj.errorcode;
    case '0':
    case '1':
    case '2':
    case '3':
    case '4':
    case '5':
    case '6':
    case '7':
    case '8':
    case '9': 
    case '-': 
      pj.errorcode = simdjson::NUMBER_ERROR;
      return pj.errorcode;
    case 't':
      pj.errorcode = simdjson::T_ATOM_ERROR;
      return pj.errorcode;
    case 'n':
      pj.errorcode = simdjson::N_ATOM_ERROR;
      return pj.errorcode;
    case 'f':
      pj.errorcode = simdjson::F_ATOM_ERROR;
      return pj.errorcode;
    default: 
      break;
  }
  pj.errorcode = simdjson::TAPE_ERROR;
  return pj.errorcode; 
}

template<simdjson::instruction_set T = simdjson::instruction_set::native>
int unified_machine(const char *buf, size_t len, ParsedJson &pj) {
  return unified_machine<T>(reinterpret_cast<const uint8_t*>(buf), len, pj);
=======
int unified_machine(const char *buf, size_t len, ParsedJson &pj);
>>>>>>> 43143f64
}

#endif<|MERGE_RESOLUTION|>--- conflicted
+++ resolved
@@ -12,13 +12,9 @@
 #include "simdjson/stringparsing.h"
 #include "simdjson/simdjson.h"
 
-<<<<<<< HEAD
 #define PATH_SEP '/'
-=======
+
 namespace simdjson {
-struct ParsedJson;
->>>>>>> 43143f64
-
 void init_state_machine();
 
 WARN_UNUSED
@@ -60,7 +56,6 @@
 }
 
 WARN_UNUSED
-<<<<<<< HEAD
 really_inline bool is_valid_null_atom(const uint8_t *loc) {
   uint64_t nv = *reinterpret_cast<const uint64_t *>("null    ");
   uint64_t mask4 = 0x00000000ffffffff;
@@ -587,9 +582,7 @@
 template<simdjson::instruction_set T = simdjson::instruction_set::native>
 int unified_machine(const char *buf, size_t len, ParsedJson &pj) {
   return unified_machine<T>(reinterpret_cast<const uint8_t*>(buf), len, pj);
-=======
-int unified_machine(const char *buf, size_t len, ParsedJson &pj);
->>>>>>> 43143f64
 }
+}
 
 #endif