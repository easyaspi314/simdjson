--- conflicted
+++ resolved
@@ -17,89 +17,6 @@
       _mm_set_epi64x(0ULL, quote_bits), _mm_set1_epi8(0xFFu), 0));
 }
 
-<<<<<<< HEAD
-template <> struct utf8_checking_state<Architecture::WESTMERE> {
-  __m128i has_error = _mm_setzero_si128();
-  processed_utf_bytes previous{
-      _mm_setzero_si128(), // input
-      _mm_setzero_si128(), // first_len
-  };
-};
-
-template <>
-really_inline void check_utf8<Architecture::WESTMERE>(
-    simd_input<Architecture::WESTMERE> in,
-    utf8_checking_state<Architecture::WESTMERE> &state) {
-  __m128i high_bit = _mm_set1_epi8(0x80u);
-  if ((_mm_testz_si128(_mm_or_si128(in.v0, in.v1), high_bit)) == 1) {
-    // it is ascii, we just check continuation
-    state.has_error =
-        _mm_or_si128(_mm_cmpgt_epi8(state.previous.first_len,
-                                    _mm_setr_epi8(9, 9, 9, 9, 9, 9, 9, 9, 9, 9,
-                                                  9, 9, 9, 3, 2, 1)),
-                     state.has_error);
-  } else {
-    state.previous =
-        check_utf8_bytes(in.v0, &(state.previous), &(state.has_error));
-    state.previous =
-        check_utf8_bytes(in.v1, &(state.previous), &(state.has_error));
-  }
-
-  if ((_mm_testz_si128(_mm_or_si128(in.v2, in.v3), high_bit)) == 1) {
-    // it is ascii, we just check continuation
-    state.has_error =
-        _mm_or_si128(_mm_cmpgt_epi8(state.previous.first_len,
-                                    _mm_setr_epi8(9, 9, 9, 9, 9, 9, 9, 9, 9, 9,
-                                                  9, 9, 9, 3, 2, 1)),
-                     state.has_error);
-  } else {
-    state.previous =
-        check_utf8_bytes(in.v2, &(state.previous), &(state.has_error));
-    state.previous =
-        check_utf8_bytes(in.v3, &(state.previous), &(state.has_error));
-  }
-}
-
-template <>
-really_inline ErrorValues check_utf8_errors<Architecture::WESTMERE>(
-    utf8_checking_state<Architecture::WESTMERE> &state) {
-  return _mm_testz_si128(state.has_error, state.has_error) == 0
-             ? simdjson::UTF8_ERROR
-             : simdjson::SUCCESS;
-}
-
-template <>
-really_inline uint64_t cmp_mask_against_input<Architecture::WESTMERE>(
-    simd_input<Architecture::WESTMERE> in, uint8_t m) {
-  const __m128i mask = _mm_set1_epi8(m);
-  __m128i cmp_res_0 = _mm_cmpeq_epi8(in.v0, mask);
-  uint64_t res_0 = _mm_movemask_epi8(cmp_res_0);
-  __m128i cmp_res_1 = _mm_cmpeq_epi8(in.v1, mask);
-  uint64_t res_1 = _mm_movemask_epi8(cmp_res_1);
-  __m128i cmp_res_2 = _mm_cmpeq_epi8(in.v2, mask);
-  uint64_t res_2 = _mm_movemask_epi8(cmp_res_2);
-  __m128i cmp_res_3 = _mm_cmpeq_epi8(in.v3, mask);
-  uint64_t res_3 = _mm_movemask_epi8(cmp_res_3);
-  return res_0 | (res_1 << 16) | (res_2 << 32) | (res_3 << 48);
-}
-
-template <>
-really_inline uint64_t unsigned_lteq_against_input<Architecture::WESTMERE>(
-    simd_input<Architecture::WESTMERE> in, uint8_t m) {
-  const __m128i maxval = _mm_set1_epi8(m);
-  __m128i cmp_res_0 = _mm_cmpeq_epi8(_mm_max_epu8(maxval, in.v0), maxval);
-  uint64_t res_0 = _mm_movemask_epi8(cmp_res_0);
-  __m128i cmp_res_1 = _mm_cmpeq_epi8(_mm_max_epu8(maxval, in.v1), maxval);
-  uint64_t res_1 = _mm_movemask_epi8(cmp_res_1);
-  __m128i cmp_res_2 = _mm_cmpeq_epi8(_mm_max_epu8(maxval, in.v2), maxval);
-  uint64_t res_2 = _mm_movemask_epi8(cmp_res_2);
-  __m128i cmp_res_3 = _mm_cmpeq_epi8(_mm_max_epu8(maxval, in.v3), maxval);
-  uint64_t res_3 = _mm_movemask_epi8(cmp_res_3);
-  return res_0 | (res_1 << 16) | (res_2 << 32) | (res_3 << 48);
-}
-
-=======
->>>>>>> 1740d934
 template <>
 really_inline void find_whitespace_and_structurals<Architecture::WESTMERE>(
     simd_input<Architecture::WESTMERE> in, uint64_t &whitespace,
